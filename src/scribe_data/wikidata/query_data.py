<<<<<<< HEAD
"""
Updates data for Scribe by running all or desired WDQS queries and formatting scripts.

.. raw:: html
    <!--
    * Copyright (C) 2024 Scribe
    *
    * This program is free software: you can redistribute it and/or modify
    * it under the terms of the GNU General Public License as published by
    * the Free Software Foundation, either version 3 of the License, or
    * (at your option) any later version.
    *
    * This program is distributed in the hope that it will be useful,
    * but WITHOUT ANY WARRANTY; without even the implied warranty of
    * MERCHANTABILITY or FITNESS FOR A PARTICULAR PURPOSE.  See the
    * GNU General Public License for more details.
    *
    * You should have received a copy of the GNU General Public License
    * along with this program.  If not, see <https://www.gnu.org/licenses/>.
    -->
"""

import json
import os
import subprocess
import sys
from http.client import IncompleteRead
from pathlib import Path
from urllib.error import HTTPError

from tqdm.auto import tqdm

from scribe_data.cli.cli_utils import (
    language_metadata,
)
from scribe_data.wikidata.wikidata_utils import sparql
from scribe_data.check.check_pyICU import check_and_install_pyicu


def execute_formatting_script(formatting_file_path: Path, output_dir: str) -> bool:
    """
    Executes a formatting script given a filepath and output directory for the process.

    Parameters
    ----------
        formatting_file_path : Path
            The formatting file to run.

        output_dir : str
            The output directory path for results.

    Returns
    -------
        bool
            True if the formatting script executed successfully, False otherwise.
    """
    # Determine the root directory of the project.
    project_root = Path(__file__).parent.parent.parent

    # Use sys.executable to get the Python executable path.
    python_executable = sys.executable

    # Set the PYTHONPATH environment variable.
    env = os.environ.copy()
    env["PYTHONPATH"] = str(project_root)
    if check_and_install_pyicu():
        # Proceed with your main logic if installation was successful
        print("Proceeding with the script...")
    else:
        print("Installation of PyICU failed. Exiting...")

    try:
        # Use subprocess to run the formatting file.
        subprocess.run(
            [python_executable, str(formatting_file_path), "--file-path", output_dir],
            env=env,
            check=True,
        )
        return True  # Return True if the script executes successfully
    except subprocess.CalledProcessError as e:
        print(f"Error executing script {formatting_file_path}: {e}")
        return False  # Return False if there was an error


def query_data(
    languages: str = None,
    data_type: str = None,
    output_dir: str = None,
    overwrite: bool = None,
    interactive: bool = False,
):
    """
    Queries language data from the Wikidata lexicographical data.

    Parameters
    ----------
        language : str
            The language(s) to get.

        data_type : str
            The data type(s) to get.

        output_dir : str
            The output directory path for results.

        overwrite : bool (default: False)
            Whether to overwrite existing files.

    Returns
    -------
        Formatted data from Wikidata saved in the output directory.
    """
    SCRIBE_DATA_SRC_PATH = Path(__file__).parent.parent
    PATH_TO_LANGUAGE_EXTRACTION_FILES = (
        SCRIBE_DATA_SRC_PATH / "language_data_extraction"
    )
    languages = [lang.capitalize() for lang in languages]
    current_languages = list(language_metadata["languages"])
    current_data_type = ["nouns", "verbs", "prepositions"]

    # Assign current_languages and current_data_type if no arguments have been passed.
    languages_update = current_languages if languages is None else languages
    data_type_update = current_data_type if data_type is None else data_type

    all_language_data_extraction_files = [
        path
        for path in Path(PATH_TO_LANGUAGE_EXTRACTION_FILES).rglob("*")
        if path.is_file()
    ]

    language_data_extraction_files_in_use = [
        path
        for path in all_language_data_extraction_files
        if path.parent.name in data_type_update
        and path.parent.parent.name in languages_update
        and path.name != "__init__.py"
    ]

    queries_to_run = {
        Path(
            str(f)
            .replace("_1.sparql", ".sparql")
            .replace("_2.sparql", ".sparql")
            .replace("_3.sparql", ".sparql")
            .replace("_4.sparql", ".sparql")
        )
        for f in language_data_extraction_files_in_use
        if f.name[-len(".sparql") :] == ".sparql"
    }
    queries_to_run = sorted(queries_to_run)

    # MARK: Run Queries

    # Run queries and format data.
    for q in tqdm(
        queries_to_run,
        desc="Data updated",
        unit="process",
        disable=interactive,
        colour="MAGENTA",
    ):
        lang = q.parent.parent.name
        target_type = q.parent.name

        updated_path = output_dir[2:] if output_dir.startswith("./") else output_dir
        export_dir = Path(updated_path) / lang.capitalize()
        export_dir.mkdir(parents=True, exist_ok=True)

        file_name = f"{target_type}.json"
        file_path = export_dir / file_name

        if existing_files := list(export_dir.glob(f"{target_type}*.json")):
            if overwrite:
                print("Overwrite is enabled. Removing existing files ...")
                for file in existing_files:
                    file.unlink()
            else:
                if not interactive:
                    print(
                        f"\nExisting file(s) found for {lang} {target_type} in the {output_dir} directory:\n"
                    )
                    for i, file in enumerate(existing_files, 1):
                        print(f"{i}. {file.name}")

                    # choice = input(
                    #     "\nChoose an option:\n1. Overwrite existing (press 'o')\n2. Keep all (press 'k')\n3. Skip process (press anything else)\nEnter your choice: "
                    # )

                    choice = input(
                        "\nChoose an option:\n1. Overwrite existing data (press 'o')\n2. Skip process (press anything else)\nEnter your choice: "
                    )

                    if choice.lower() == "o":
                        print("Removing existing files ...")
                        for file in existing_files:
                            file.unlink()

                # elif choice in ["k", "K"]:
                #     timestamp = datetime.now().strftime("%Y_%m_%d_%H_%M_%S")
                #     file_name = f"{target_type}_{timestamp}.json"

                else:
                    print(f"Skipping update for {lang} {target_type}.")
                    continue

        print(f"Querying and formatting {lang} {target_type}")

        # Mark the query as the first in a set of queries if needed.
        if not q.exists():
            q = Path(str(q).replace(".sparql", "_1.sparql"))

        # First format the lines into a multi-line string and then pass this to SPARQLWrapper.
        with open(q, encoding="utf-8") as file:
            query_lines = file.readlines()

        sparql.setQuery("".join(query_lines))

        results = None

        try:
            results = sparql.query().convert()

        except HTTPError as http_err:
            print(f"HTTPError with {q}: {http_err}")

        except IncompleteRead as read_err:
            print(f"Incomplete read error with {q}: {read_err}")

        if results is None:
            print(f"Nothing returned by the WDQS server for {q}")

            # Allow for a query to be reran up to two times.
            if queries_to_run.count(q) < 3:
                print("The query will be retried.")
                queries_to_run.append(q)

        else:
            # Subset the returned JSON and the individual results before saving.
            query_results = results["results"]["bindings"]

            results_final = []

            for r in query_results:  # query_results is also a list
                r_dict = {k: r[k]["value"] for k in r.keys()}

                results_final.append(r_dict)

            with open(
                Path(PATH_TO_LANGUAGE_EXTRACTION_FILES)
                / lang
                / target_type
                / f"{target_type}_queried.json",
                "w",
                encoding="utf-8",
            ) as f:
                json.dump(results_final, f, ensure_ascii=False, indent=0)

            if "_1" in q.name:
                # Note: Only the first query was ran, so we need to run the second and append the json.
                for suffix in ["_2", "_3", "_4"]:
                    q = Path(str(q).replace("_1", suffix).replace("_2", suffix))

                    if q.exists():
                        with open(q, encoding="utf-8") as file:
                            query_lines = file.readlines()
                            sparql.setQuery("".join(query_lines))

                            results = None
                            try:
                                results = sparql.query().convert()

                            except HTTPError as err:
                                print(f"HTTPError with {q}: {err}")

                            if results is None:
                                print(f"Nothing returned by the WDQS server for {q}")

                                # Allow for a query to be reran up to two times.
                                if queries_to_run.count(q) < 3:
                                    queries_to_run.append(q)

                            else:
                                # Subset the returned JSON and the individual results before saving.
                                query_results = results["results"]["bindings"]

                                # Note: Don't rewrite results_final as we want to extend the json and combine in formatting.
                                for r in query_results:  # query_results is also a list
                                    r_dict = {k: r[k]["value"] for k in r.keys()}

                                    # Note: The following is so we have a breakdown of queries for German later.
                                    # Note: We need auxiliary verbs to be present as we loop to get both sein and haben forms.
                                    if lang == "German":
                                        r_dict_keys = list(r_dict.keys())
                                        if "auxiliaryVerb" not in r_dict_keys:
                                            r_dict["auxiliaryVerb"] = ""

                                    results_final.append(r_dict)

                                with open(
                                    Path(PATH_TO_LANGUAGE_EXTRACTION_FILES)
                                    / lang
                                    / target_type
                                    / f"{target_type}_queried.json",
                                    "w",
                                    encoding="utf-8",
                                ) as f:
                                    json.dump(
                                        results_final,
                                        f,
                                        ensure_ascii=False,
                                        indent=0,
                                    )

            # MARK: Save Results

            with open(file_path, "w", encoding="utf-8") as json_file:
                json.dump(results_final, json_file, ensure_ascii=False, indent=0)

            # Call the corresponding formatting file.
            formatting_file_path = (
                PATH_TO_LANGUAGE_EXTRACTION_FILES
                / lang
                / target_type
                / f"format_{target_type}.py"
            )
            execute_formatting_script(
                formatting_file_path=formatting_file_path, output_dir=output_dir
            )


if __name__ == "__main__":
    query_data()
=======
"""
Updates data for Scribe by running all or desired WDQS queries and formatting scripts.

.. raw:: html
    <!--
    * Copyright (C) 2024 Scribe
    *
    * This program is free software: you can redistribute it and/or modify
    * it under the terms of the GNU General Public License as published by
    * the Free Software Foundation, either version 3 of the License, or
    * (at your option) any later version.
    *
    * This program is distributed in the hope that it will be useful,
    * but WITHOUT ANY WARRANTY; without even the implied warranty of
    * MERCHANTABILITY or FITNESS FOR A PARTICULAR PURPOSE.  See the
    * GNU General Public License for more details.
    *
    * You should have received a copy of the GNU General Public License
    * along with this program.  If not, see <https://www.gnu.org/licenses/>.
    -->
"""

import json
import os
import subprocess
import sys
from http.client import IncompleteRead
from pathlib import Path
from urllib.error import HTTPError

from tqdm.auto import tqdm

from scribe_data.cli.cli_utils import (
    language_metadata,
)
from scribe_data.utils import format_sublanguage_name, list_all_languages
from scribe_data.wikidata.wikidata_utils import sparql


def execute_formatting_script(formatting_file_path, output_dir):
    """
    Executes a formatting script given a filepath and output directory for the process.

    Parameters
    ----------
        formatting_file_path : str
            The formatting file to run.

        output_dir : str
            The output directory path for results.

    Returns
    -------
        The results of the formatting script saved in the given output directory.
    """
    # Determine the root directory of the project.
    project_root = Path(__file__).parent.parent.parent

    # Use sys.executable to get the Python executable path.
    python_executable = sys.executable

    # Set the PYTHONPATH environment variable.
    env = os.environ.copy()
    env["PYTHONPATH"] = str(project_root)

    # Use subprocess to run the formatting file.
    subprocess.run(
        [python_executable, str(formatting_file_path), "--file-path", output_dir],
        env=env,
        check=True,
    )


def query_data(
    languages: str = None,
    data_type: str = None,
    output_dir: str = None,
    overwrite: bool = None,
    interactive: bool = False,
):
    """
    Queries language data from the Wikidata lexicographical data.

    Parameters
    ----------
        language : str
            The language(s) to get.

        data_type : str
            The data type(s) to get.

        output_dir : str
            The output directory path for results.

        overwrite : bool (default: False)
            Whether to overwrite existing files.

    Returns
    -------
        Formatted data from Wikidata saved in the output directory.
    """
    SCRIBE_DATA_SRC_PATH = Path(__file__).parent.parent
    PATH_TO_LANGUAGE_EXTRACTION_FILES = (
        SCRIBE_DATA_SRC_PATH / "language_data_extraction"
    )
    languages = [lang.capitalize() for lang in languages]
    current_languages = list_all_languages(language_metadata)
    current_data_type = ["nouns", "verbs", "prepositions"]

    # Assign current_languages and current_data_type if no arguments have been passed.
    languages_update = current_languages if languages is None else languages
    data_type_update = current_data_type if data_type is None else data_type

    all_language_data_extraction_files = [
        path
        for path in Path(PATH_TO_LANGUAGE_EXTRACTION_FILES).rglob("*")
        if path.is_file()
    ]

    language_data_extraction_files_in_use = [
        path
        for path in all_language_data_extraction_files
        if path.parent.name in data_type_update
        and path.parent.parent.name in languages_update
        and path.name != "__init__.py"
    ]

    queries_to_run = {
        Path(
            str(f)
            .replace("_1.sparql", ".sparql")
            .replace("_2.sparql", ".sparql")
            .replace("_3.sparql", ".sparql")
            .replace("_4.sparql", ".sparql")
        )
        for f in language_data_extraction_files_in_use
        if f.name[-len(".sparql") :] == ".sparql"
    }
    queries_to_run = sorted(queries_to_run)

    # MARK: Run Queries

    # Run queries and format data.
    for q in tqdm(
        queries_to_run,
        desc="Data updated",
        unit="process",
        disable=interactive,
        colour="MAGENTA",
    ):
        lang = format_sublanguage_name(q.parent.parent.name, language_metadata)
        target_type = q.parent.name

        updated_path = output_dir[2:] if output_dir.startswith("./") else output_dir
        export_dir = Path(updated_path) / lang.capitalize()
        export_dir.mkdir(parents=True, exist_ok=True)

        file_name = f"{target_type}.json"
        file_path = export_dir / file_name

        if existing_files := list(export_dir.glob(f"{target_type}*.json")):
            if overwrite:
                print("Overwrite is enabled. Removing existing files ...")
                for file in existing_files:
                    file.unlink()
            else:
                if not interactive:
                    print(
                        f"\nExisting file(s) found for {lang} {target_type} in the {output_dir} directory:\n"
                    )
                    for i, file in enumerate(existing_files, 1):
                        print(f"{i}. {file.name}")

                    # choice = input(
                    #     "\nChoose an option:\n1. Overwrite existing (press 'o')\n2. Keep all (press 'k')\n3. Skip process (press anything else)\nEnter your choice: "
                    # )

                    choice = input(
                        "\nChoose an option:\n1. Overwrite existing data (press 'o')\n2. Skip process (press anything else)\nEnter your choice: "
                    )

                    if choice.lower() == "o":
                        print("Removing existing files ...")
                        for file in existing_files:
                            file.unlink()

                # elif choice in ["k", "K"]:
                #     timestamp = datetime.now().strftime("%Y_%m_%d_%H_%M_%S")
                #     file_name = f"{target_type}_{timestamp}.json"

                else:
                    print(f"Skipping update for {lang} {target_type}.")
                    continue

        print(f"Querying and formatting {lang} {target_type}")

        # Mark the query as the first in a set of queries if needed.
        if not q.exists():
            q = Path(str(q).replace(".sparql", "_1.sparql"))

        # First format the lines into a multi-line string and then pass this to SPARQLWrapper.
        with open(q, encoding="utf-8") as file:
            query_lines = file.readlines()

        sparql.setQuery("".join(query_lines))

        results = None

        try:
            results = sparql.query().convert()

        except HTTPError as http_err:
            print(f"HTTPError with {q}: {http_err}")

        except IncompleteRead as read_err:
            print(f"Incomplete read error with {q}: {read_err}")

        if results is None:
            print(f"Nothing returned by the WDQS server for {q}")

            # Allow for a query to be reran up to two times.
            if queries_to_run.count(q) < 3:
                print("The query will be retried.")
                queries_to_run.append(q)

        else:
            # Subset the returned JSON and the individual results before saving.
            query_results = results["results"]["bindings"]

            results_final = []

            for r in query_results:  # query_results is also a list
                r_dict = {k: r[k]["value"] for k in r.keys()}

                results_final.append(r_dict)

            with open(
                Path(PATH_TO_LANGUAGE_EXTRACTION_FILES)
                / lang
                / target_type
                / f"{target_type}_queried.json",
                "w",
                encoding="utf-8",
            ) as f:
                json.dump(results_final, f, ensure_ascii=False, indent=0)

            if "_1" in q.name:
                # Note: Only the first query was ran, so we need to run the second and append the json.
                for suffix in ["_2", "_3", "_4"]:
                    q = Path(str(q).replace("_1", suffix).replace("_2", suffix))

                    if q.exists():
                        with open(q, encoding="utf-8") as file:
                            query_lines = file.readlines()
                            sparql.setQuery("".join(query_lines))

                            results = None
                            try:
                                results = sparql.query().convert()

                            except HTTPError as err:
                                print(f"HTTPError with {q}: {err}")

                            if results is None:
                                print(f"Nothing returned by the WDQS server for {q}")

                                # Allow for a query to be reran up to two times.
                                if queries_to_run.count(q) < 3:
                                    queries_to_run.append(q)

                            else:
                                # Subset the returned JSON and the individual results before saving.
                                query_results = results["results"]["bindings"]

                                # Note: Don't rewrite results_final as we want to extend the json and combine in formatting.
                                for r in query_results:  # query_results is also a list
                                    r_dict = {k: r[k]["value"] for k in r.keys()}

                                    # Note: The following is so we have a breakdown of queries for German later.
                                    # Note: We need auxiliary verbs to be present as we loop to get both sein and haben forms.
                                    if lang == "German":
                                        r_dict_keys = list(r_dict.keys())
                                        if "auxiliaryVerb" not in r_dict_keys:
                                            r_dict["auxiliaryVerb"] = ""

                                    results_final.append(r_dict)

                                with open(
                                    Path(PATH_TO_LANGUAGE_EXTRACTION_FILES)
                                    / lang
                                    / target_type
                                    / f"{target_type}_queried.json",
                                    "w",
                                    encoding="utf-8",
                                ) as f:
                                    json.dump(
                                        results_final,
                                        f,
                                        ensure_ascii=False,
                                        indent=0,
                                    )

            # MARK: Save Results

            with open(file_path, "w", encoding="utf-8") as json_file:
                json.dump(results_final, json_file, ensure_ascii=False, indent=0)

            # Call the corresponding formatting file.
            formatting_file_path = (
                PATH_TO_LANGUAGE_EXTRACTION_FILES
                / lang
                / target_type
                / f"format_{target_type}.py"
            )
            execute_formatting_script(
                formatting_file_path=formatting_file_path, output_dir=output_dir
            )


if __name__ == "__main__":
    query_data()
>>>>>>> 9df1756d
<|MERGE_RESOLUTION|>--- conflicted
+++ resolved
@@ -1,656 +1,333 @@
-<<<<<<< HEAD
-"""
-Updates data for Scribe by running all or desired WDQS queries and formatting scripts.
-
-.. raw:: html
-    <!--
-    * Copyright (C) 2024 Scribe
-    *
-    * This program is free software: you can redistribute it and/or modify
-    * it under the terms of the GNU General Public License as published by
-    * the Free Software Foundation, either version 3 of the License, or
-    * (at your option) any later version.
-    *
-    * This program is distributed in the hope that it will be useful,
-    * but WITHOUT ANY WARRANTY; without even the implied warranty of
-    * MERCHANTABILITY or FITNESS FOR A PARTICULAR PURPOSE.  See the
-    * GNU General Public License for more details.
-    *
-    * You should have received a copy of the GNU General Public License
-    * along with this program.  If not, see <https://www.gnu.org/licenses/>.
-    -->
-"""
-
-import json
-import os
-import subprocess
-import sys
-from http.client import IncompleteRead
-from pathlib import Path
-from urllib.error import HTTPError
-
-from tqdm.auto import tqdm
-
-from scribe_data.cli.cli_utils import (
-    language_metadata,
-)
-from scribe_data.wikidata.wikidata_utils import sparql
-from scribe_data.check.check_pyICU import check_and_install_pyicu
-
-
-def execute_formatting_script(formatting_file_path: Path, output_dir: str) -> bool:
-    """
-    Executes a formatting script given a filepath and output directory for the process.
-
-    Parameters
-    ----------
-        formatting_file_path : Path
-            The formatting file to run.
-
-        output_dir : str
-            The output directory path for results.
-
-    Returns
-    -------
-        bool
-            True if the formatting script executed successfully, False otherwise.
-    """
-    # Determine the root directory of the project.
-    project_root = Path(__file__).parent.parent.parent
-
-    # Use sys.executable to get the Python executable path.
-    python_executable = sys.executable
-
-    # Set the PYTHONPATH environment variable.
-    env = os.environ.copy()
-    env["PYTHONPATH"] = str(project_root)
-    if check_and_install_pyicu():
-        # Proceed with your main logic if installation was successful
-        print("Proceeding with the script...")
-    else:
-        print("Installation of PyICU failed. Exiting...")
-
-    try:
-        # Use subprocess to run the formatting file.
-        subprocess.run(
-            [python_executable, str(formatting_file_path), "--file-path", output_dir],
-            env=env,
-            check=True,
-        )
-        return True  # Return True if the script executes successfully
-    except subprocess.CalledProcessError as e:
-        print(f"Error executing script {formatting_file_path}: {e}")
-        return False  # Return False if there was an error
-
-
-def query_data(
-    languages: str = None,
-    data_type: str = None,
-    output_dir: str = None,
-    overwrite: bool = None,
-    interactive: bool = False,
-):
-    """
-    Queries language data from the Wikidata lexicographical data.
-
-    Parameters
-    ----------
-        language : str
-            The language(s) to get.
-
-        data_type : str
-            The data type(s) to get.
-
-        output_dir : str
-            The output directory path for results.
-
-        overwrite : bool (default: False)
-            Whether to overwrite existing files.
-
-    Returns
-    -------
-        Formatted data from Wikidata saved in the output directory.
-    """
-    SCRIBE_DATA_SRC_PATH = Path(__file__).parent.parent
-    PATH_TO_LANGUAGE_EXTRACTION_FILES = (
-        SCRIBE_DATA_SRC_PATH / "language_data_extraction"
-    )
-    languages = [lang.capitalize() for lang in languages]
-    current_languages = list(language_metadata["languages"])
-    current_data_type = ["nouns", "verbs", "prepositions"]
-
-    # Assign current_languages and current_data_type if no arguments have been passed.
-    languages_update = current_languages if languages is None else languages
-    data_type_update = current_data_type if data_type is None else data_type
-
-    all_language_data_extraction_files = [
-        path
-        for path in Path(PATH_TO_LANGUAGE_EXTRACTION_FILES).rglob("*")
-        if path.is_file()
-    ]
-
-    language_data_extraction_files_in_use = [
-        path
-        for path in all_language_data_extraction_files
-        if path.parent.name in data_type_update
-        and path.parent.parent.name in languages_update
-        and path.name != "__init__.py"
-    ]
-
-    queries_to_run = {
-        Path(
-            str(f)
-            .replace("_1.sparql", ".sparql")
-            .replace("_2.sparql", ".sparql")
-            .replace("_3.sparql", ".sparql")
-            .replace("_4.sparql", ".sparql")
-        )
-        for f in language_data_extraction_files_in_use
-        if f.name[-len(".sparql") :] == ".sparql"
-    }
-    queries_to_run = sorted(queries_to_run)
-
-    # MARK: Run Queries
-
-    # Run queries and format data.
-    for q in tqdm(
-        queries_to_run,
-        desc="Data updated",
-        unit="process",
-        disable=interactive,
-        colour="MAGENTA",
-    ):
-        lang = q.parent.parent.name
-        target_type = q.parent.name
-
-        updated_path = output_dir[2:] if output_dir.startswith("./") else output_dir
-        export_dir = Path(updated_path) / lang.capitalize()
-        export_dir.mkdir(parents=True, exist_ok=True)
-
-        file_name = f"{target_type}.json"
-        file_path = export_dir / file_name
-
-        if existing_files := list(export_dir.glob(f"{target_type}*.json")):
-            if overwrite:
-                print("Overwrite is enabled. Removing existing files ...")
-                for file in existing_files:
-                    file.unlink()
-            else:
-                if not interactive:
-                    print(
-                        f"\nExisting file(s) found for {lang} {target_type} in the {output_dir} directory:\n"
-                    )
-                    for i, file in enumerate(existing_files, 1):
-                        print(f"{i}. {file.name}")
-
-                    # choice = input(
-                    #     "\nChoose an option:\n1. Overwrite existing (press 'o')\n2. Keep all (press 'k')\n3. Skip process (press anything else)\nEnter your choice: "
-                    # )
-
-                    choice = input(
-                        "\nChoose an option:\n1. Overwrite existing data (press 'o')\n2. Skip process (press anything else)\nEnter your choice: "
-                    )
-
-                    if choice.lower() == "o":
-                        print("Removing existing files ...")
-                        for file in existing_files:
-                            file.unlink()
-
-                # elif choice in ["k", "K"]:
-                #     timestamp = datetime.now().strftime("%Y_%m_%d_%H_%M_%S")
-                #     file_name = f"{target_type}_{timestamp}.json"
-
-                else:
-                    print(f"Skipping update for {lang} {target_type}.")
-                    continue
-
-        print(f"Querying and formatting {lang} {target_type}")
-
-        # Mark the query as the first in a set of queries if needed.
-        if not q.exists():
-            q = Path(str(q).replace(".sparql", "_1.sparql"))
-
-        # First format the lines into a multi-line string and then pass this to SPARQLWrapper.
-        with open(q, encoding="utf-8") as file:
-            query_lines = file.readlines()
-
-        sparql.setQuery("".join(query_lines))
-
-        results = None
-
-        try:
-            results = sparql.query().convert()
-
-        except HTTPError as http_err:
-            print(f"HTTPError with {q}: {http_err}")
-
-        except IncompleteRead as read_err:
-            print(f"Incomplete read error with {q}: {read_err}")
-
-        if results is None:
-            print(f"Nothing returned by the WDQS server for {q}")
-
-            # Allow for a query to be reran up to two times.
-            if queries_to_run.count(q) < 3:
-                print("The query will be retried.")
-                queries_to_run.append(q)
-
-        else:
-            # Subset the returned JSON and the individual results before saving.
-            query_results = results["results"]["bindings"]
-
-            results_final = []
-
-            for r in query_results:  # query_results is also a list
-                r_dict = {k: r[k]["value"] for k in r.keys()}
-
-                results_final.append(r_dict)
-
-            with open(
-                Path(PATH_TO_LANGUAGE_EXTRACTION_FILES)
-                / lang
-                / target_type
-                / f"{target_type}_queried.json",
-                "w",
-                encoding="utf-8",
-            ) as f:
-                json.dump(results_final, f, ensure_ascii=False, indent=0)
-
-            if "_1" in q.name:
-                # Note: Only the first query was ran, so we need to run the second and append the json.
-                for suffix in ["_2", "_3", "_4"]:
-                    q = Path(str(q).replace("_1", suffix).replace("_2", suffix))
-
-                    if q.exists():
-                        with open(q, encoding="utf-8") as file:
-                            query_lines = file.readlines()
-                            sparql.setQuery("".join(query_lines))
-
-                            results = None
-                            try:
-                                results = sparql.query().convert()
-
-                            except HTTPError as err:
-                                print(f"HTTPError with {q}: {err}")
-
-                            if results is None:
-                                print(f"Nothing returned by the WDQS server for {q}")
-
-                                # Allow for a query to be reran up to two times.
-                                if queries_to_run.count(q) < 3:
-                                    queries_to_run.append(q)
-
-                            else:
-                                # Subset the returned JSON and the individual results before saving.
-                                query_results = results["results"]["bindings"]
-
-                                # Note: Don't rewrite results_final as we want to extend the json and combine in formatting.
-                                for r in query_results:  # query_results is also a list
-                                    r_dict = {k: r[k]["value"] for k in r.keys()}
-
-                                    # Note: The following is so we have a breakdown of queries for German later.
-                                    # Note: We need auxiliary verbs to be present as we loop to get both sein and haben forms.
-                                    if lang == "German":
-                                        r_dict_keys = list(r_dict.keys())
-                                        if "auxiliaryVerb" not in r_dict_keys:
-                                            r_dict["auxiliaryVerb"] = ""
-
-                                    results_final.append(r_dict)
-
-                                with open(
-                                    Path(PATH_TO_LANGUAGE_EXTRACTION_FILES)
-                                    / lang
-                                    / target_type
-                                    / f"{target_type}_queried.json",
-                                    "w",
-                                    encoding="utf-8",
-                                ) as f:
-                                    json.dump(
-                                        results_final,
-                                        f,
-                                        ensure_ascii=False,
-                                        indent=0,
-                                    )
-
-            # MARK: Save Results
-
-            with open(file_path, "w", encoding="utf-8") as json_file:
-                json.dump(results_final, json_file, ensure_ascii=False, indent=0)
-
-            # Call the corresponding formatting file.
-            formatting_file_path = (
-                PATH_TO_LANGUAGE_EXTRACTION_FILES
-                / lang
-                / target_type
-                / f"format_{target_type}.py"
-            )
-            execute_formatting_script(
-                formatting_file_path=formatting_file_path, output_dir=output_dir
-            )
-
-
-if __name__ == "__main__":
-    query_data()
-=======
-"""
-Updates data for Scribe by running all or desired WDQS queries and formatting scripts.
-
-.. raw:: html
-    <!--
-    * Copyright (C) 2024 Scribe
-    *
-    * This program is free software: you can redistribute it and/or modify
-    * it under the terms of the GNU General Public License as published by
-    * the Free Software Foundation, either version 3 of the License, or
-    * (at your option) any later version.
-    *
-    * This program is distributed in the hope that it will be useful,
-    * but WITHOUT ANY WARRANTY; without even the implied warranty of
-    * MERCHANTABILITY or FITNESS FOR A PARTICULAR PURPOSE.  See the
-    * GNU General Public License for more details.
-    *
-    * You should have received a copy of the GNU General Public License
-    * along with this program.  If not, see <https://www.gnu.org/licenses/>.
-    -->
-"""
-
-import json
-import os
-import subprocess
-import sys
-from http.client import IncompleteRead
-from pathlib import Path
-from urllib.error import HTTPError
-
-from tqdm.auto import tqdm
-
-from scribe_data.cli.cli_utils import (
-    language_metadata,
-)
-from scribe_data.utils import format_sublanguage_name, list_all_languages
-from scribe_data.wikidata.wikidata_utils import sparql
-
-
-def execute_formatting_script(formatting_file_path, output_dir):
-    """
-    Executes a formatting script given a filepath and output directory for the process.
-
-    Parameters
-    ----------
-        formatting_file_path : str
-            The formatting file to run.
-
-        output_dir : str
-            The output directory path for results.
-
-    Returns
-    -------
-        The results of the formatting script saved in the given output directory.
-    """
-    # Determine the root directory of the project.
-    project_root = Path(__file__).parent.parent.parent
-
-    # Use sys.executable to get the Python executable path.
-    python_executable = sys.executable
-
-    # Set the PYTHONPATH environment variable.
-    env = os.environ.copy()
-    env["PYTHONPATH"] = str(project_root)
-
-    # Use subprocess to run the formatting file.
-    subprocess.run(
-        [python_executable, str(formatting_file_path), "--file-path", output_dir],
-        env=env,
-        check=True,
-    )
-
-
-def query_data(
-    languages: str = None,
-    data_type: str = None,
-    output_dir: str = None,
-    overwrite: bool = None,
-    interactive: bool = False,
-):
-    """
-    Queries language data from the Wikidata lexicographical data.
-
-    Parameters
-    ----------
-        language : str
-            The language(s) to get.
-
-        data_type : str
-            The data type(s) to get.
-
-        output_dir : str
-            The output directory path for results.
-
-        overwrite : bool (default: False)
-            Whether to overwrite existing files.
-
-    Returns
-    -------
-        Formatted data from Wikidata saved in the output directory.
-    """
-    SCRIBE_DATA_SRC_PATH = Path(__file__).parent.parent
-    PATH_TO_LANGUAGE_EXTRACTION_FILES = (
-        SCRIBE_DATA_SRC_PATH / "language_data_extraction"
-    )
-    languages = [lang.capitalize() for lang in languages]
-    current_languages = list_all_languages(language_metadata)
-    current_data_type = ["nouns", "verbs", "prepositions"]
-
-    # Assign current_languages and current_data_type if no arguments have been passed.
-    languages_update = current_languages if languages is None else languages
-    data_type_update = current_data_type if data_type is None else data_type
-
-    all_language_data_extraction_files = [
-        path
-        for path in Path(PATH_TO_LANGUAGE_EXTRACTION_FILES).rglob("*")
-        if path.is_file()
-    ]
-
-    language_data_extraction_files_in_use = [
-        path
-        for path in all_language_data_extraction_files
-        if path.parent.name in data_type_update
-        and path.parent.parent.name in languages_update
-        and path.name != "__init__.py"
-    ]
-
-    queries_to_run = {
-        Path(
-            str(f)
-            .replace("_1.sparql", ".sparql")
-            .replace("_2.sparql", ".sparql")
-            .replace("_3.sparql", ".sparql")
-            .replace("_4.sparql", ".sparql")
-        )
-        for f in language_data_extraction_files_in_use
-        if f.name[-len(".sparql") :] == ".sparql"
-    }
-    queries_to_run = sorted(queries_to_run)
-
-    # MARK: Run Queries
-
-    # Run queries and format data.
-    for q in tqdm(
-        queries_to_run,
-        desc="Data updated",
-        unit="process",
-        disable=interactive,
-        colour="MAGENTA",
-    ):
-        lang = format_sublanguage_name(q.parent.parent.name, language_metadata)
-        target_type = q.parent.name
-
-        updated_path = output_dir[2:] if output_dir.startswith("./") else output_dir
-        export_dir = Path(updated_path) / lang.capitalize()
-        export_dir.mkdir(parents=True, exist_ok=True)
-
-        file_name = f"{target_type}.json"
-        file_path = export_dir / file_name
-
-        if existing_files := list(export_dir.glob(f"{target_type}*.json")):
-            if overwrite:
-                print("Overwrite is enabled. Removing existing files ...")
-                for file in existing_files:
-                    file.unlink()
-            else:
-                if not interactive:
-                    print(
-                        f"\nExisting file(s) found for {lang} {target_type} in the {output_dir} directory:\n"
-                    )
-                    for i, file in enumerate(existing_files, 1):
-                        print(f"{i}. {file.name}")
-
-                    # choice = input(
-                    #     "\nChoose an option:\n1. Overwrite existing (press 'o')\n2. Keep all (press 'k')\n3. Skip process (press anything else)\nEnter your choice: "
-                    # )
-
-                    choice = input(
-                        "\nChoose an option:\n1. Overwrite existing data (press 'o')\n2. Skip process (press anything else)\nEnter your choice: "
-                    )
-
-                    if choice.lower() == "o":
-                        print("Removing existing files ...")
-                        for file in existing_files:
-                            file.unlink()
-
-                # elif choice in ["k", "K"]:
-                #     timestamp = datetime.now().strftime("%Y_%m_%d_%H_%M_%S")
-                #     file_name = f"{target_type}_{timestamp}.json"
-
-                else:
-                    print(f"Skipping update for {lang} {target_type}.")
-                    continue
-
-        print(f"Querying and formatting {lang} {target_type}")
-
-        # Mark the query as the first in a set of queries if needed.
-        if not q.exists():
-            q = Path(str(q).replace(".sparql", "_1.sparql"))
-
-        # First format the lines into a multi-line string and then pass this to SPARQLWrapper.
-        with open(q, encoding="utf-8") as file:
-            query_lines = file.readlines()
-
-        sparql.setQuery("".join(query_lines))
-
-        results = None
-
-        try:
-            results = sparql.query().convert()
-
-        except HTTPError as http_err:
-            print(f"HTTPError with {q}: {http_err}")
-
-        except IncompleteRead as read_err:
-            print(f"Incomplete read error with {q}: {read_err}")
-
-        if results is None:
-            print(f"Nothing returned by the WDQS server for {q}")
-
-            # Allow for a query to be reran up to two times.
-            if queries_to_run.count(q) < 3:
-                print("The query will be retried.")
-                queries_to_run.append(q)
-
-        else:
-            # Subset the returned JSON and the individual results before saving.
-            query_results = results["results"]["bindings"]
-
-            results_final = []
-
-            for r in query_results:  # query_results is also a list
-                r_dict = {k: r[k]["value"] for k in r.keys()}
-
-                results_final.append(r_dict)
-
-            with open(
-                Path(PATH_TO_LANGUAGE_EXTRACTION_FILES)
-                / lang
-                / target_type
-                / f"{target_type}_queried.json",
-                "w",
-                encoding="utf-8",
-            ) as f:
-                json.dump(results_final, f, ensure_ascii=False, indent=0)
-
-            if "_1" in q.name:
-                # Note: Only the first query was ran, so we need to run the second and append the json.
-                for suffix in ["_2", "_3", "_4"]:
-                    q = Path(str(q).replace("_1", suffix).replace("_2", suffix))
-
-                    if q.exists():
-                        with open(q, encoding="utf-8") as file:
-                            query_lines = file.readlines()
-                            sparql.setQuery("".join(query_lines))
-
-                            results = None
-                            try:
-                                results = sparql.query().convert()
-
-                            except HTTPError as err:
-                                print(f"HTTPError with {q}: {err}")
-
-                            if results is None:
-                                print(f"Nothing returned by the WDQS server for {q}")
-
-                                # Allow for a query to be reran up to two times.
-                                if queries_to_run.count(q) < 3:
-                                    queries_to_run.append(q)
-
-                            else:
-                                # Subset the returned JSON and the individual results before saving.
-                                query_results = results["results"]["bindings"]
-
-                                # Note: Don't rewrite results_final as we want to extend the json and combine in formatting.
-                                for r in query_results:  # query_results is also a list
-                                    r_dict = {k: r[k]["value"] for k in r.keys()}
-
-                                    # Note: The following is so we have a breakdown of queries for German later.
-                                    # Note: We need auxiliary verbs to be present as we loop to get both sein and haben forms.
-                                    if lang == "German":
-                                        r_dict_keys = list(r_dict.keys())
-                                        if "auxiliaryVerb" not in r_dict_keys:
-                                            r_dict["auxiliaryVerb"] = ""
-
-                                    results_final.append(r_dict)
-
-                                with open(
-                                    Path(PATH_TO_LANGUAGE_EXTRACTION_FILES)
-                                    / lang
-                                    / target_type
-                                    / f"{target_type}_queried.json",
-                                    "w",
-                                    encoding="utf-8",
-                                ) as f:
-                                    json.dump(
-                                        results_final,
-                                        f,
-                                        ensure_ascii=False,
-                                        indent=0,
-                                    )
-
-            # MARK: Save Results
-
-            with open(file_path, "w", encoding="utf-8") as json_file:
-                json.dump(results_final, json_file, ensure_ascii=False, indent=0)
-
-            # Call the corresponding formatting file.
-            formatting_file_path = (
-                PATH_TO_LANGUAGE_EXTRACTION_FILES
-                / lang
-                / target_type
-                / f"format_{target_type}.py"
-            )
-            execute_formatting_script(
-                formatting_file_path=formatting_file_path, output_dir=output_dir
-            )
-
-
-if __name__ == "__main__":
-    query_data()
->>>>>>> 9df1756d
+"""
+Updates data for Scribe by running all or desired WDQS queries and formatting scripts.
+
+.. raw:: html
+    <!--
+    * Copyright (C) 2024 Scribe
+    *
+    * This program is free software: you can redistribute it and/or modify
+    * it under the terms of the GNU General Public License as published by
+    * the Free Software Foundation, either version 3 of the License, or
+    * (at your option) any later version.
+    *
+    * This program is distributed in the hope that it will be useful,
+    * but WITHOUT ANY WARRANTY; without even the implied warranty of
+    * MERCHANTABILITY or FITNESS FOR A PARTICULAR PURPOSE.  See the
+    * GNU General Public License for more details.
+    *
+    * You should have received a copy of the GNU General Public License
+    * along with this program.  If not, see <https://www.gnu.org/licenses/>.
+    -->
+"""
+
+import json
+import os
+import subprocess
+import sys
+from http.client import IncompleteRead
+from pathlib import Path
+from urllib.error import HTTPError
+
+from tqdm.auto import tqdm
+
+from scribe_data.cli.cli_utils import (
+    language_metadata,
+)
+from scribe_data.utils import format_sublanguage_name, list_all_languages
+from scribe_data.wikidata.wikidata_utils import sparql
+from scribe_data.check.check_pyICU import check_and_install_pyicu
+
+
+def execute_formatting_script(formatting_file_path: Path, output_dir: str) -> bool:
+    """
+    Executes a formatting script given a filepath and output directory for the process.
+
+    Parameters
+    ----------
+        formatting_file_path : Path
+            The formatting file to run.
+
+        output_dir : str
+            The output directory path for results.
+
+    Returns
+    -------
+        bool
+            True if the formatting script executed successfully, False otherwise.
+    """
+    # Determine the root directory of the project.
+    project_root = Path(__file__).parent.parent.parent
+
+    # Use sys.executable to get the Python executable path.
+    python_executable = sys.executable
+
+    # Set the PYTHONPATH environment variable.
+    env = os.environ.copy()
+    env["PYTHONPATH"] = str(project_root)
+    if check_and_install_pyicu():
+        # Proceed with your main logic if installation was successful
+        print("Proceeding with the script...")
+    else:
+        print("Installation of PyICU failed. Exiting...")
+
+    try:
+        # Use subprocess to run the formatting file.
+        subprocess.run(
+            [python_executable, str(formatting_file_path), "--file-path", output_dir],
+            env=env,
+            check=True,
+        )
+        return True  # Return True if the script executes successfully
+    except subprocess.CalledProcessError as e:
+        print(f"Error executing script {formatting_file_path}: {e}")
+        return False  # Return False if there was an error
+
+
+def query_data(
+    languages: str = None,
+    data_type: str = None,
+    output_dir: str = None,
+    overwrite: bool = None,
+    interactive: bool = False,
+):
+    """
+    Queries language data from the Wikidata lexicographical data.
+
+    Parameters
+    ----------
+        language : str
+            The language(s) to get.
+
+        data_type : str
+            The data type(s) to get.
+
+        output_dir : str
+            The output directory path for results.
+
+        overwrite : bool (default: False)
+            Whether to overwrite existing files.
+
+    Returns
+    -------
+        Formatted data from Wikidata saved in the output directory.
+    """
+    SCRIBE_DATA_SRC_PATH = Path(__file__).parent.parent
+    PATH_TO_LANGUAGE_EXTRACTION_FILES = (
+        SCRIBE_DATA_SRC_PATH / "language_data_extraction"
+    )
+    languages = [lang.capitalize() for lang in languages]
+    current_languages = list_all_languages(language_metadata)
+    current_data_type = ["nouns", "verbs", "prepositions"]
+
+    # Assign current_languages and current_data_type if no arguments have been passed.
+    languages_update = current_languages if languages is None else languages
+    data_type_update = current_data_type if data_type is None else data_type
+
+    all_language_data_extraction_files = [
+        path
+        for path in Path(PATH_TO_LANGUAGE_EXTRACTION_FILES).rglob("*")
+        if path.is_file()
+    ]
+
+    language_data_extraction_files_in_use = [
+        path
+        for path in all_language_data_extraction_files
+        if path.parent.name in data_type_update
+        and path.parent.parent.name in languages_update
+        and path.name != "__init__.py"
+    ]
+
+    queries_to_run = {
+        Path(
+            str(f)
+            .replace("_1.sparql", ".sparql")
+            .replace("_2.sparql", ".sparql")
+            .replace("_3.sparql", ".sparql")
+            .replace("_4.sparql", ".sparql")
+        )
+        for f in language_data_extraction_files_in_use
+        if f.name[-len(".sparql") :] == ".sparql"
+    }
+    queries_to_run = sorted(queries_to_run)
+
+    # MARK: Run Queries
+
+    # Run queries and format data.
+    for q in tqdm(
+        queries_to_run,
+        desc="Data updated",
+        unit="process",
+        disable=interactive,
+        colour="MAGENTA",
+    ):
+        lang = format_sublanguage_name(q.parent.parent.name, language_metadata)
+        target_type = q.parent.name
+
+        updated_path = output_dir[2:] if output_dir.startswith("./") else output_dir
+        export_dir = Path(updated_path) / lang.capitalize()
+        export_dir.mkdir(parents=True, exist_ok=True)
+
+        file_name = f"{target_type}.json"
+        file_path = export_dir / file_name
+
+        if existing_files := list(export_dir.glob(f"{target_type}*.json")):
+            if overwrite:
+                print("Overwrite is enabled. Removing existing files ...")
+                for file in existing_files:
+                    file.unlink()
+            else:
+                if not interactive:
+                    print(
+                        f"\nExisting file(s) found for {lang} {target_type} in the {output_dir} directory:\n"
+                    )
+                    for i, file in enumerate(existing_files, 1):
+                        print(f"{i}. {file.name}")
+
+                    # choice = input(
+                    #     "\nChoose an option:\n1. Overwrite existing (press 'o')\n2. Keep all (press 'k')\n3. Skip process (press anything else)\nEnter your choice: "
+                    # )
+
+                    choice = input(
+                        "\nChoose an option:\n1. Overwrite existing data (press 'o')\n2. Skip process (press anything else)\nEnter your choice: "
+                    )
+
+                    if choice.lower() == "o":
+                        print("Removing existing files ...")
+                        for file in existing_files:
+                            file.unlink()
+
+                # elif choice in ["k", "K"]:
+                #     timestamp = datetime.now().strftime("%Y_%m_%d_%H_%M_%S")
+                #     file_name = f"{target_type}_{timestamp}.json"
+
+                else:
+                    print(f"Skipping update for {lang} {target_type}.")
+                    continue
+
+        print(f"Querying and formatting {lang} {target_type}")
+
+        # Mark the query as the first in a set of queries if needed.
+        if not q.exists():
+            q = Path(str(q).replace(".sparql", "_1.sparql"))
+
+        # First format the lines into a multi-line string and then pass this to SPARQLWrapper.
+        with open(q, encoding="utf-8") as file:
+            query_lines = file.readlines()
+
+        sparql.setQuery("".join(query_lines))
+
+        results = None
+
+        try:
+            results = sparql.query().convert()
+
+        except HTTPError as http_err:
+            print(f"HTTPError with {q}: {http_err}")
+
+        except IncompleteRead as read_err:
+            print(f"Incomplete read error with {q}: {read_err}")
+
+        if results is None:
+            print(f"Nothing returned by the WDQS server for {q}")
+
+            # Allow for a query to be reran up to two times.
+            if queries_to_run.count(q) < 3:
+                print("The query will be retried.")
+                queries_to_run.append(q)
+
+        else:
+            # Subset the returned JSON and the individual results before saving.
+            query_results = results["results"]["bindings"]
+
+            results_final = []
+
+            for r in query_results:  # query_results is also a list
+                r_dict = {k: r[k]["value"] for k in r.keys()}
+
+                results_final.append(r_dict)
+
+            with open(
+                Path(PATH_TO_LANGUAGE_EXTRACTION_FILES)
+                / lang
+                / target_type
+                / f"{target_type}_queried.json",
+                "w",
+                encoding="utf-8",
+            ) as f:
+                json.dump(results_final, f, ensure_ascii=False, indent=0)
+
+            if "_1" in q.name:
+                # Note: Only the first query was ran, so we need to run the second and append the json.
+                for suffix in ["_2", "_3", "_4"]:
+                    q = Path(str(q).replace("_1", suffix).replace("_2", suffix))
+
+                    if q.exists():
+                        with open(q, encoding="utf-8") as file:
+                            query_lines = file.readlines()
+                            sparql.setQuery("".join(query_lines))
+
+                            results = None
+                            try:
+                                results = sparql.query().convert()
+
+                            except HTTPError as err:
+                                print(f"HTTPError with {q}: {err}")
+
+                            if results is None:
+                                print(f"Nothing returned by the WDQS server for {q}")
+
+                                # Allow for a query to be reran up to two times.
+                                if queries_to_run.count(q) < 3:
+                                    queries_to_run.append(q)
+
+                            else:
+                                # Subset the returned JSON and the individual results before saving.
+                                query_results = results["results"]["bindings"]
+
+                                # Note: Don't rewrite results_final as we want to extend the json and combine in formatting.
+                                for r in query_results:  # query_results is also a list
+                                    r_dict = {k: r[k]["value"] for k in r.keys()}
+
+                                    # Note: The following is so we have a breakdown of queries for German later.
+                                    # Note: We need auxiliary verbs to be present as we loop to get both sein and haben forms.
+                                    if lang == "German":
+                                        r_dict_keys = list(r_dict.keys())
+                                        if "auxiliaryVerb" not in r_dict_keys:
+                                            r_dict["auxiliaryVerb"] = ""
+
+                                    results_final.append(r_dict)
+
+                                with open(
+                                    Path(PATH_TO_LANGUAGE_EXTRACTION_FILES)
+                                    / lang
+                                    / target_type
+                                    / f"{target_type}_queried.json",
+                                    "w",
+                                    encoding="utf-8",
+                                ) as f:
+                                    json.dump(
+                                        results_final,
+                                        f,
+                                        ensure_ascii=False,
+                                        indent=0,
+                                    )
+
+            # MARK: Save Results
+
+            with open(file_path, "w", encoding="utf-8") as json_file:
+                json.dump(results_final, json_file, ensure_ascii=False, indent=0)
+
+            # Call the corresponding formatting file.
+            formatting_file_path = (
+                PATH_TO_LANGUAGE_EXTRACTION_FILES
+                / lang
+                / target_type
+                / f"format_{target_type}.py"
+            )
+            execute_formatting_script(
+                formatting_file_path=formatting_file_path, output_dir=output_dir
+            )
+
+
+if __name__ == "__main__":
+    query_data()