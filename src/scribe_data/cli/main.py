"""
Setup and commands for the Scribe-Data command line interface.

.. raw:: html
    <!--
    * Copyright (C) 2024 Scribe
    *
    * This program is free software: you can redistribute it and/or modify
    * it under the terms of the GNU General Public License as published by
    * the Free Software Foundation, either version 3 of the License, or
    * (at your option) any later version.
    *
    * This program is distributed in the hope that it will be useful,
    * but WITHOUT ANY WARRANTY; without even the implied warranty of
    * MERCHANTABILITY or FITNESS FOR A PARTICULAR PURPOSE.  See the
    * GNU General Public License for more details.
    *
    * You should have received a copy of the GNU General Public License
    * along with this program.  If not, see <https://www.gnu.org/licenses/>.
    -->
"""

#!/usr/bin/env python3
import argparse
from pathlib import Path

from rich import print as rprint

from scribe_data.cli.cli_utils import validate_language_and_data_type
from scribe_data.cli.convert import convert_wrapper
from scribe_data.cli.get import get_data
from scribe_data.cli.interactive import start_interactive_mode
from scribe_data.cli.list import list_wrapper
from scribe_data.cli.total import total_wrapper
from scribe_data.cli.upgrade import upgrade_cli
from scribe_data.cli.version import get_version_message

LIST_DESCRIPTION = "List languages, data types and combinations of each that Scribe-Data can be used for."
GET_DESCRIPTION = (
    "Get data from Wikidata and other sources for the given languages and data types."
)
TOTAL_DESCRIPTION = "Check Wikidata for the total available data for the given languages and data types."
CONVERT_DESCRIPTION = "Convert data returned by Scribe-Data to different file types."
CLI_EPILOG = "Visit the codebase at https://github.com/scribe-org/Scribe-Data and documentation at https://scribe-data.readthedocs.io to learn more!"


def main() -> None:
    # MARK: CLI Base

    parser = argparse.ArgumentParser(
        description="The Scribe-Data CLI is a tool for extracting language data from Wikidata and other sources.",
        epilog=CLI_EPILOG,
        formatter_class=lambda prog: argparse.HelpFormatter(prog, max_help_position=60),
    )
    subparsers = parser.add_subparsers(dest="command")
    parser.add_argument(
        "-v",
        "--version",
        action="version",
        version=f"{get_version_message()}",
        help="Show the version of the Scribe-Data CLI.",
    )

    parser.add_argument(
        "-u",
        "--upgrade",
        action="store_true",
        help="Upgrade the Scribe-Data CLI to the latest version.",
    )

    # MARK: List

    list_parser = subparsers.add_parser(
        "list",
        aliases=["l"],
        help=LIST_DESCRIPTION,
        description=LIST_DESCRIPTION,
        epilog=CLI_EPILOG,
        formatter_class=lambda prog: argparse.HelpFormatter(prog, max_help_position=60),
    )
    list_parser._actions[0].help = "Show this help message and exit."
    list_parser.add_argument(
        "-lang",
        "--language",
        nargs="?",
        const=True,
        help="List options for all or given languages.",
    )
    list_parser.add_argument(
        "-dt",
        "--data-type",
        nargs="?",
        const=True,
        help="List options for all or given data types (e.g., nouns, verbs).",
    )
    list_parser.add_argument(
        "-a",
        "--all",
        action=argparse.BooleanOptionalAction,
        help="List all languages and data types.",
    )

    # MARK: GET

    get_parser = subparsers.add_parser(
        "get",
        aliases=["g"],
        help=GET_DESCRIPTION,
        description=GET_DESCRIPTION,
        epilog=CLI_EPILOG,
        formatter_class=lambda prog: argparse.HelpFormatter(prog, max_help_position=60),
    )
    get_parser._actions[0].help = "Show this help message and exit."
    get_parser.add_argument(
        "-lang", "--language", type=str, help="The language(s) to get data for."
    )
    get_parser.add_argument(
        "-dt",
        "--data-type",
        type=str,
        help="The data type(s) to get data for (e.g., nouns, verbs).",
    )
    get_parser.add_argument(
        "-ot",
        "--output-type",
        type=str,
        choices=["json", "csv", "tsv", "sqlite"],
        help="The output file type.",
    )
    get_parser.add_argument(
        "-od", "--output-dir", type=str, help="The output directory path for results."
    )
    get_parser.add_argument(
        "-ope",
        "--outputs-per-entry",
        type=int,
        help="How many outputs should be generated per data entry.",
    )
    get_parser.add_argument(
        "-o",
        "--overwrite",
        action="store_true",
        help="Whether to overwrite existing files (default: False).",
    )
    get_parser.add_argument(
        "-a",
        "--all",
        action=argparse.BooleanOptionalAction,
        help="Get all languages and data types.",
    )
    get_parser.add_argument(
        "-i", "--interactive", action="store_true", help="Run in interactive mode"
    )

    # MARK: Total

    total_parser = subparsers.add_parser(
        "total",
        aliases=["t"],
        help=TOTAL_DESCRIPTION,
        description=TOTAL_DESCRIPTION,
        epilog=CLI_EPILOG,
        formatter_class=lambda prog: argparse.HelpFormatter(prog, max_help_position=60),
    )
    total_parser._actions[0].help = "Show this help message and exit."
    total_parser.add_argument(
        "-lang", "--language", type=str, help="The language(s) to check totals for."
    )
    total_parser.add_argument(
        "-dt",
        "--data-type",
        type=str,
        help="The data type(s) to check totals for (e.g., nouns, verbs).",
    )
    total_parser.add_argument(
        "-a",
        "--all",
        action=argparse.BooleanOptionalAction,
        help="Check for all languages and data types.",
    )
    total_parser.add_argument(
        "-i", "--interactive", action="store_true", help="Run in interactive mode"
    )

    # MARK: Convert

    convert_parser = subparsers.add_parser(
        "convert",
        aliases=["c"],
        help=CONVERT_DESCRIPTION,
        description=CONVERT_DESCRIPTION,
        epilog=CLI_EPILOG,
        formatter_class=lambda prog: argparse.HelpFormatter(prog, max_help_position=60),
    )

    convert_parser._actions[0].help = "Show this help message and exit."
    convert_parser.add_argument(
        "-lang",
        "--language",
        type=str,
        required=True,
        help="The language of the file to convert.",
    )
    convert_parser.add_argument(
        "-dt",
        "--data-type",
        type=str,
        required=True,
        help="The data type(s) of the file to convert (e.g., nouns, verbs).",
    )
    convert_parser.add_argument(
        "-if",
        "--input-file",
        type=Path,
        required=True,
        help="The path to the input file to convert.",
    )
    convert_parser.add_argument(
        "-ot",
        "--output-type",
        type=str,
        choices=["json", "csv", "tsv", "sqlite"],
        required=True,
        help="The output file type.",
    )
    convert_parser.add_argument(
        "-od",
        "--output-dir",
        type=str,
        help="The directory where the output file will be saved.",
    )
    convert_parser.add_argument(
        "-o",
        "--overwrite",
        action="store_true",
        help="Whether to overwrite existing files (default: False).",
    )
    convert_parser.add_argument(
        "-ko",
        "--keep-original",
        action="store_true",
        default=True,
        help="Whether to keep the original file to be converted (default: True).",
    )

    # MARK: Setup CLI

    args = parser.parse_args()

    if args.data_type and isinstance(args.data_type, str):
        args.data_type = args.data_type.replace("-", "_")

    try:
        if args.language or args.data_type:
            validate_language_and_data_type(
                language=args.language, data_type=args.data_type
            )

    except ValueError as e:
        print(f"Input validation failed with error: {e}")
        return

    if args.upgrade:
        upgrade_cli()
        return

    if not args.command:
        parser.print_help()
        return

    try:
        if args.command in ["list", "l"]:
            list_wrapper(
                language=args.language, data_type=args.data_type, all_bool=args.all
            )

        elif args.command in ["get", "g"]:
            if args.interactive:
                start_interactive_mode(operation="get")

            else:
                get_data(
                    language=args.language.lower(),
                    data_type=args.data_type.lower(),
                    output_type=args.output_type,
                    output_dir=args.output_dir,
                    outputs_per_entry=args.outputs_per_entry,
                    overwrite=args.overwrite,
                    all=args.all,
                )

        elif args.command in ["total", "t"]:
<<<<<<< HEAD
            total_wrapper(
                language=args.language.lower() if args.language is not None else None,
                data_type=args.data_type.lower()
                if args.data_type is not None
                else None,
                all_bool=args.all,
            )
=======
            if args.interactive:
                start_interactive_mode(operation="total")
            else:
                total_wrapper(
                    language=args.language, data_type=args.data_type, all_bool=args.all
                )
>>>>>>> 647d1d9b

        elif args.command in ["convert", "c"]:
            convert_wrapper(
                language=args.language.lower(),
                data_type=args.data_type,
                output_type=args.output_type,
                input_file=args.input_file,
                output_dir=args.output_dir,
                overwrite=args.overwrite,
            )

        else:
            parser.print_help()

    except KeyboardInterrupt:
        rprint("[bold red]Execution was interrupted by the user.[/bold red]")


if __name__ == "__main__":
    main()<|MERGE_RESOLUTION|>--- conflicted
+++ resolved
@@ -290,22 +290,15 @@
                 )
 
         elif args.command in ["total", "t"]:
-<<<<<<< HEAD
-            total_wrapper(
-                language=args.language.lower() if args.language is not None else None,
-                data_type=args.data_type.lower()
-                if args.data_type is not None
-                else None,
-                all_bool=args.all,
-            )
-=======
             if args.interactive:
                 start_interactive_mode(operation="total")
+
             else:
                 total_wrapper(
-                    language=args.language, data_type=args.data_type, all_bool=args.all
+                    language=args.language.lower() if args.language is not None else None,
+                    data_type=args.data_type.lower() if args.data_type is not None else None,
+                    all_bool=args.all,
                 )
->>>>>>> 647d1d9b
 
         elif args.command in ["convert", "c"]:
             convert_wrapper(
