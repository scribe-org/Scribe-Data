--- conflicted
+++ resolved
@@ -68,11 +68,7 @@
         help="List options for all or given languages.",
     )
     list_parser.add_argument(
-<<<<<<< HEAD
-        "-wt",
-=======
         "-dt",
->>>>>>> a4bad64d
         "--data-type",
         nargs="?",
         const=True,
@@ -97,11 +93,7 @@
         "-lang", "--language", type=str, help="The language(s) to query."
     )
     query_parser.add_argument(
-<<<<<<< HEAD
-        "-wt", "--data-type", type=str, help="The data type(s) to query."
-=======
         "-dt", "--data-type", type=str, help="The data type(s) to query."
->>>>>>> a4bad64d
     )
     query_parser.add_argument(
         "-od", "--output-dir", type=str, help="The output directory path for results."
@@ -120,11 +112,7 @@
         help="Whether to overwrite existing files (default: False).",
     )
     query_parser.add_argument(
-<<<<<<< HEAD
-        "-a", "--all", action="store_true", help="Query all languages and data types."
-=======
         "-a", "--all", type=str, help="Query all languages and data types."
->>>>>>> a4bad64d
     )
 
     # MARK: Total
@@ -142,11 +130,7 @@
         "-lang", "--language", type=str, help="The language(s) to check totals for."
     )
     total_parser.add_argument(
-<<<<<<< HEAD
-        "-wt", "--data-type", type=str, help="The data type(s) to check totals for."
-=======
         "-dt", "--data-type", type=str, help="The data type(s) to check totals for."
->>>>>>> a4bad64d
     )
     total_parser.add_argument(
         "-a",
