"""
Functions to check the total language data available on Wikidata.

.. raw:: html
    <!--
    * Copyright (C) 2024 Scribe
    *
    * This program is free software: you can redistribute it and/or modify
    * it under the terms of the GNU General Public License as published by
    * the Free Software Foundation, either version 3 of the License, or
    * (at your option) any later version.
    *
    * This program is distributed in the hope that it will be useful,
    * but WITHOUT ANY WARRANTY; without even the implied warranty of
    * MERCHANTABILITY or FITNESS FOR A PARTICULAR PURPOSE.  See the
    * GNU General Public License for more details.
    *
    * You should have received a copy of the GNU General Public License
    * along with this program.  If not, see <https://www.gnu.org/licenses/>.
    -->
"""

from http.client import IncompleteRead
from urllib.error import HTTPError

import requests
from SPARQLWrapper import JSON

from scribe_data.utils import (
    LANGUAGE_DATA_EXTRACTION_DIR,
    data_type_metadata,
    language_metadata,
    language_to_qid,
    list_all_languages,
)
from scribe_data.wikidata.wikidata_utils import sparql


def get_qid_by_input(input_str):
    """
    Retrieve the QID for a given language or data type input string.

    Parameters
    ----------
        input_str : str
            The input string representing a language or data type.

    Returns
    -------
        str or None
            The QID corresponding to the input string, or- None if not found.
    """
    if input_str:
        input_str_lower = input_str.lower()
        if input_str_lower in language_to_qid:
            return language_to_qid[input_str_lower]

        elif input_str_lower in data_type_metadata:
            return data_type_metadata[input_str_lower]

    return None


def get_datatype_list(language):
    """
    Get the data types for a given language based on the project directory structure, including handling sub-languages.

    Parameters
    ----------
        language : str
            The language to return data types for.

    Returns
    -------
        data_types : list[str] or None
            A list of the corresponding data types.
    """
    language_key = language.strip().lower()  # Normalize input
    languages = list_all_languages(language_metadata)

    # Adjust language_key for sub-languages
    for lang, data in language_metadata.items():
        if "sub_languages" in data:
            for sub_lang in data["sub_languages"]:
                if sub_lang.lower() == language_key:
                    language_key = lang.lower()
                    break

    if language_key in languages:
        # language_data = language_map.get(language_key)
        if "sub_languages" in language_metadata[language_key]:
            sub_languages = language_metadata[language_key]["sub_languages"]
            data_types = []
            for sub_lang_key in sub_languages:
                sub_lang_dir = (
                    LANGUAGE_DATA_EXTRACTION_DIR / sub_languages[sub_lang_key]["iso"]
                )
                if sub_lang_dir.exists():
                    data_types.extend(
                        [f.name for f in sub_lang_dir.iterdir() if f.is_dir()]
                    )
            if not data_types:
                raise ValueError(
                    f"No data types available for sub-languages of '{language.capitalize()}'."
                )
            return sorted(set(data_types))  # Remove duplicates and sort
        else:
            language_dir = LANGUAGE_DATA_EXTRACTION_DIR / language_key
            if not language_dir.exists():
                raise ValueError(f"Directory '{language_dir}' does not exist.")
            data_types = [f.name for f in language_dir.iterdir() if f.is_dir()]
            if not data_types:
                raise ValueError(
                    f"No data types available for language '{language.capitalize()}'."
                )
            return sorted(data_types)

<<<<<<< HEAD
    else:
        print(
            f"Language '{language}' is a sub-language for {language_key}. Checking all data types.\n"
        )
=======
    else:  # return all data types
>>>>>>> f6685e8d
        return data_type_metadata


def check_qid_is_language(qid: str):
    """
    Parameters
    ----------
        qid : str
            The QID to check Wikidata to see if it's a language and return its English label.

    Outputs
    -------
        str
            The English label of the Wikidata language entity.

    Raises
    ------
        ValueError
            An invalid QID that's not a language has been passed.
    """
    api_endpoint = "https://www.wikidata.org/w/rest.php/wikibase/v0"
    request_string = f"{api_endpoint}/entities/items/{qid}"

    request = requests.get(request_string, timeout=5)
    request_result = request.json()

    if request_result["statements"]["P31"]:
        instance_of_values = request_result["statements"]["P31"]
        for val in instance_of_values:
            if val["value"]["content"] == "Q34770":
                print(f"{request_result['labels']['en']} ({qid}) is a language.\n")
                return request_result["labels"]["en"]

    raise ValueError("The passed Wikidata QID is not a language.")


# MARK: Print


def print_total_lexemes(language: str = None):
    """
    Displays the total number of available entities for all data types for a given language or all the languages.

    Parameters
    ----------
        language : str (Default=None)
            The language to display data type entity counts for.

    Outputs
    -------
        str
            A formatted string indicating the language, data type, and total number of lexemes for all the languages, if found.
    """
    if language is None:
        print("Returning total counts for all languages and data types...\n")

    elif (
        isinstance(language, str)
        and language.startswith("Q")
        and language[1:].isdigit()
    ):
        print(
            f"Wikidata QID {language} passed. Checking validity and then all data types."
        )
        language = check_qid_is_language(qid=language)

    else:
        print(f"Returning total counts for {language} data types...\n")

    def print_total_header():
        """
        Prints the header of the total command output.
        """
        print(f"{'Language':<20} {'Data Type':<25} {'Total Wikidata Lexemes':<25}")
        print("=" * 70)
        print(
            f"{language.capitalize():<20} {dt.replace('_', '-'): <25} {total_lexemes:<25}"
        )

    if language is None:  # all languages
        languages = list_all_languages(language_metadata)

        for lang in languages:
            data_types = get_datatype_list(lang)

            first_row = True
            for dt in data_types:
                total_lexemes = get_total_lexemes(lang, dt, False)
                total_lexemes = f"{total_lexemes:,}"
                if first_row:
                    print_total_header()
                    first_row = False

                else:
                    print(f"{'':<20} {dt.replace('_', ' '): <25} {total_lexemes:<25}")

            print()

    else:  # individual language
        first_row = True
        if language.startswith("Q") and language[1:].isdigit():
            data_types = data_type_metadata
            for t in ["autosuggestions", "emoji_keywords"]:
                if t in data_types:
                    del data_types[t]

        else:
            data_types = get_datatype_list(language)

        for dt in data_types:
            total_lexemes = get_total_lexemes(language, dt, False)
            total_lexemes = f"{total_lexemes:,}"
            if first_row:
                print_total_header()
                first_row = False

            else:
                print(f"{'':<20} {dt.replace('_', ' '): <25} {total_lexemes:<25}")

        print()


# MARK: Get Total


def get_total_lexemes(language, data_type, doPrint=True):
    """
    Get the total number of lexemes for a given language and data type from Wikidata.

    Parameters
    ----------
    language : str
        The language for which to count lexemes.

    data_type : str
        The data type (e.g., "nouns", "verbs") for which to count lexemes.

    Outputs
    -------
    str
        A formatted string indicating the language, data type and total number of lexemes, if found.
    """

    if language is not None and language.startswith("Q") and language[1:].isdigit():
        language_qid = language

    else:
        language_qid = get_qid_by_input(language)

    if data_type is not None and data_type.startswith("Q") and data_type[1:].isdigit():
        data_type_qid = data_type

    else:
        data_type_qid = get_qid_by_input(data_type)

    # MARK: Construct Query

    query_template = """
    SELECT
        (COUNT(DISTINCT ?lexeme) as ?total)

    WHERE {{
        ?lexeme a ontolex:LexicalEntry .
        {language_filter}
        {data_type_filter}
    }}
    """

    language_filter = (
        f"?lexeme dct:language wd:{language_qid} ."
        if language_qid
        else "?lexeme dct:language ?language ."
    )

    data_type_filter = (
        f"?lexeme wikibase:lexicalCategory wd:{data_type_qid} ."
        if data_type_qid
        else "?lexeme wikibase:lexicalCategory ?category ."
    )

    query = query_template.format(
        language_filter=language_filter, data_type_filter=data_type_filter
    )

    # MARK: Query Results

    sparql.setQuery(query)
    sparql.setReturnFormat(JSON)
    try_count = 0
    max_retries = 2
    results = None

    while try_count <= max_retries and results is None:
        try:
            results = sparql.query().convert()

        except HTTPError as http_err:
            print(f"HTTPError occurred: {http_err}")

        except IncompleteRead as read_err:
            print(f"Incomplete read error occurred: {read_err}")

        try_count += 1

        if results is None:
            if try_count <= max_retries:
                print("The query will be retried...")

            else:
                print("Query failed after retries.")

    # Check if the query returned any results.
    if (
        "results" in results
        and "bindings" in results["results"]
        and len(results["results"]["bindings"]) > 0
    ):
        total_lexemes = int(results["results"]["bindings"][0]["total"]["value"])

        output_template = ""
        if language:
            output_template += f"\nLanguage: {language}\n"

        if data_type:
            output_template += f"Data type: {data_type}\n"

        output_template += f"Total number of lexemes: {total_lexemes}\n"
        if doPrint:
            print(output_template)

        return total_lexemes

    else:
        print("Total number of lexemes: Not found")
        return None


# MARK: Wrapper


def total_wrapper(
    language: str = None, data_type: str = None, all_bool: bool = False
) -> None:
    """
    Conditionally provides the full functionality of the total command.

    Parameters
    ----------
        language : str
            The language to potentially total data types for.

        data_type : str
            The data type to check for.

        all_bool : boolean
            Whether all languages and data types should be listed.
    """

    if (not language and not data_type) and all_bool:
        print_total_lexemes()

    elif language is not None and data_type is None:
        print_total_lexemes(language)

    elif language is not None and not all_bool:
        get_total_lexemes(language, data_type)

    elif language is not None:
        print(
            f"You have already specified language {language} and data type {data_type} - no need to specify --all."
        )
        get_total_lexemes(language, data_type)

    else:
        raise ValueError("Invalid input or missing information")<|MERGE_RESOLUTION|>--- conflicted
+++ resolved
@@ -115,14 +115,7 @@
                 )
             return sorted(data_types)
 
-<<<<<<< HEAD
-    else:
-        print(
-            f"Language '{language}' is a sub-language for {language_key}. Checking all data types.\n"
-        )
-=======
     else:  # return all data types
->>>>>>> f6685e8d
         return data_type_metadata
 
 
