# tool: scribe-data
# All Hausa (Q56475) nouns (Q1084) and the given forms.
# Enter this query at https://query.wikidata.org/.

SELECT
  (REPLACE(STR(?lexeme), "http://www.wikidata.org/entity/", "") AS ?lexemeID)
  ?singular
  ?plural
  ?gender
  ?definite
  ?indefinite

WHERE {
  ?lexeme dct:language wd:Q56475 ;
    wikibase:lexicalCategory wd:Q1084 ;
    wikibase:lemma ?singular .
  FILTER(lang(?singular) = "ha")
  # FILTER(lang(?singular) = "ha-arabic")

  # MARK: Plural

  OPTIONAL {
    ?lexeme ontolex:lexicalForm ?pluralForm .
    ?pluralForm ontolex:representation ?plural ;
      wikibase:grammaticalFeature wd:Q146786 .
<<<<<<< HEAD
    FILTER(lang(?plural) = "ha")
    # FILTER(lang(?plural) = "ha-arabic")
=======
      FILTER(lang(?plural) = "ha")
      # FILTER(lang(?plural) = "ha-arabic")
>>>>>>> 98a9c5d0
  }

  # MARK: Gender(s)

  OPTIONAL {
    ?lexeme wdt:P5185 ?nounGender .
  }

  # MARK: Definite form

  OPTIONAL {
    ?lexeme ontolex:lexicalForm ?definiteForm .
    ?definiteForm ontolex:representation ?definite ;
      wikibase:grammaticalFeature wd:Q53997851 .
    FILTER(lang(?definite) = "ha")
    # FILTER(lang(?definite) = "ha-arabic")
  }

  # MARK: Indefinite form

  OPTIONAL {
    ?lexeme ontolex:lexicalForm ?indefiniteForm .
    ?indefiniteForm ontolex:representation ?indefinite ;
      wikibase:grammaticalFeature wd:Q53997857 .
    FILTER(lang(?indefinite) = "ha")
    # FILTER(lang(?indefinite) = "ha-arabic")
  }

  SERVICE wikibase:label {
    bd:serviceParam wikibase:language "[AUTO_LANGUAGE]".
    ?nounGender rdfs:label ?gender .
  }
}<|MERGE_RESOLUTION|>--- conflicted
+++ resolved
@@ -23,13 +23,8 @@
     ?lexeme ontolex:lexicalForm ?pluralForm .
     ?pluralForm ontolex:representation ?plural ;
       wikibase:grammaticalFeature wd:Q146786 .
-<<<<<<< HEAD
     FILTER(lang(?plural) = "ha")
     # FILTER(lang(?plural) = "ha-arabic")
-=======
-      FILTER(lang(?plural) = "ha")
-      # FILTER(lang(?plural) = "ha-arabic")
->>>>>>> 98a9c5d0
   }
 
   # MARK: Gender(s)
