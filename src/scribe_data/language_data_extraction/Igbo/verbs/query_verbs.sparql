# tool: scribe-data
# All Igbo (Q33578) verbs (Q24905) and the given forms.
# Enter this query at https://query.wikidata.org/.

SELECT
  (REPLACE(STR(?lexeme), "http://www.wikidata.org/entity/", "") AS ?lexemeID)
  ?infinitive
  ?presentTense
  ?presentParticiple
  ?pastTense
  ?thirdPersonPresent
  ?plural
  ?singular
  ?pastParticiple
  ?adjective
  ?synonym
  ?imperative
  ?auxiliaryVerb
  ?transitiveVerb
  ?intransitiveVerb
  ?negation

WHERE {
<<<<<<< HEAD
  # MARK: Infinitive

  ?lexeme dct:language wd:Q33578 ;  # Igbo language
    wikibase:lexicalCategory wd:Q24905 ;  # Verbs
    wikibase:lemma ?infinitive .

  # MARK: Present Tense

  OPTIONAL {
    ?lexeme ontolex:lexicalForm ?presentTenseForm .
    ?presentTenseForm ontolex:representation ?presentTense ;
    wikibase:grammaticalFeature wd:Q3910936 ;  # Present tense
    FILTER(LANG(?presentTense) = "ig") .
  }

  # MARK: Present Participle

  OPTIONAL {
    ?lexeme ontolex:lexicalForm ?presentParticipleForm .
    ?presentParticipleForm ontolex:representation ?presentParticiple ;
    wikibase:grammaticalFeature wd:Q10345583 ;  # Present participle
    FILTER(LANG(?presentParticiple) = "ig") .
  }

  # MARK: Past Tense

  OPTIONAL {
    ?lexeme ontolex:lexicalForm ?pastTenseForm .
    ?pastTenseForm ontolex:representation ?pastTense ;
    wikibase:grammaticalFeature wd:Q1392475 ;  # Past tense
    FILTER(LANG(?pastTense) = "ig") .
  }

  # MARK: Third-person Singular Present

  OPTIONAL {
    ?lexeme ontolex:lexicalForm ?thirdPersonPresentForm .
    ?thirdPersonPresentForm ontolex:representation ?thirdPersonPresent ;
    wikibase:grammaticalFeature wd:Q51929074 ;  # Third-person present
    FILTER(LANG(?thirdPersonPresent) = "ig") .
  }

  # MARK: Plural Form

  OPTIONAL {
    ?lexeme ontolex:lexicalForm ?pluralForm .
    ?pluralForm ontolex:representation ?plural ;
    wikibase:grammaticalFeature wd:Q110786 ;  # Plural
    FILTER(LANG(?plural) = "ig") .
  }

  # MARK: Singular Form

  OPTIONAL {
    ?lexeme ontolex:lexicalForm ?singularForm .
    ?singularForm ontolex:representation ?singular ;
    wikibase:grammaticalFeature wd:Q110786 ;     # Singular
    FILTER(LANG(?singular) = "ig") .
  }

  # MARK: Past Participle

  OPTIONAL {
    ?lexeme ontolex:lexicalForm ?pastParticipleForm .
    ?pastParticipleForm ontolex:representation ?pastParticiple ;
    wikibase:grammaticalFeature wd:Q1230649 ;     # Past participle
    FILTER(LANG(?pastParticiple) = "ig") .
  }

  # MARK: Adjective

  OPTIONAL {
    ?lexeme ontolex:lexicalForm ?adjectiveForm .
    ?adjectiveForm ontolex:representation ?adjective ;
    wikibase:lexicalCategory wd:Q34698 ;  # Adjective
    FILTER(LANG(?adjective) = "ig") .
  }

  # MARK: Synonym

  OPTIONAL {
    ?lexeme skos:exactMatch ?synonymForm .
    ?synonymForm ontolex:representation ?synonym ;
    FILTER(LANG(?synonym) = "ig") .
  }

  # MARK: Imperative

  OPTIONAL {
    ?lexeme ontolex:lexicalForm ?imperativeForm .
    ?imperativeForm ontolex:representation ?imperative ;
    wikibase:grammaticalFeature wd:Q220029 ;  # Imperative
    FILTER(LANG(?imperative) = "ig") .
  }

  # MARK: Auxiliary Verb

  OPTIONAL {
    ?lexeme ontolex:lexicalForm ?auxiliaryVerbForm .
    ?auxiliaryVerbForm ontolex:representation ?auxiliaryVerb ;
    wikibase:lexicalCategory wd:Q34612 ;     # Auxiliary verb
    FILTER(LANG(?auxiliaryVerb) = "ig") .
  }

  # MARK: Transitive Verb

  OPTIONAL {
    ?lexeme ontolex:lexicalForm ?transitiveVerbForm .
    ?transitiveVerbForm ontolex:representation ?transitiveVerb ;
    wikibase:lexicalCategory wd:Q177299 ;    # Transitive verb
    FILTER(LANG(?transitiveVerb) = "ig") .
  }

  # MARK: Intransitive Verb

  OPTIONAL {
    ?lexeme ontolex:lexicalForm ?intransitiveVerbForm .
    ?intransitiveVerbForm ontolex:representation ?intransitiveVerb ;
    wikibase:lexicalCategory wd:Q162303 ;     # Intransitive verb
    FILTER(LANG(?intransitiveVerb) = "ig") .
  }

  # MARK: Negation

  OPTIONAL {
    ?lexeme ontolex:lexicalForm ?negationForm .
    ?negationForm ontolex:representation ?negation ;
    wikibase:grammaticalFeature wd:Q168300 ;     # Negation
    FILTER(LANG(?negation) = "ig") .
  }

  SERVICE wikibase:label {
    bd:serviceParam wikibase:language "[AUTO_LANGUAGE], ig".
  }
=======
  ?lexeme dct:language wd:Q33578 ;
    wikibase:lexicalCategory wd:Q24905 ;
    wikibase:lemma ?verb .
>>>>>>> 003323da
}<|MERGE_RESOLUTION|>--- conflicted
+++ resolved
@@ -21,11 +21,10 @@
   ?negation
 
 WHERE {
-<<<<<<< HEAD
   # MARK: Infinitive
 
-  ?lexeme dct:language wd:Q33578 ;  # Igbo language
-    wikibase:lexicalCategory wd:Q24905 ;  # Verbs
+  ?lexeme dct:language wd:Q33578 ;
+    wikibase:lexicalCategory wd:Q24905 ;
     wikibase:lemma ?infinitive .
 
   # MARK: Present Tense
@@ -156,9 +155,4 @@
   SERVICE wikibase:label {
     bd:serviceParam wikibase:language "[AUTO_LANGUAGE], ig".
   }
-=======
-  ?lexeme dct:language wd:Q33578 ;
-    wikibase:lexicalCategory wd:Q24905 ;
-    wikibase:lemma ?verb .
->>>>>>> 003323da
 }