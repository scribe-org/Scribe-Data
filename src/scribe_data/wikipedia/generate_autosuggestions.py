--- conflicted
+++ resolved
@@ -73,10 +73,6 @@
         verbose=True,
     )
 
-<<<<<<< HEAD
-    # This should be "output_path" because when dump_id is given as arg , it looks for right path to make partitions_dir
-=======
->>>>>>> 613c81f6
     with open(output_path, "r") as fin:
         article_texts = [
             json.loads(lang)[1]
